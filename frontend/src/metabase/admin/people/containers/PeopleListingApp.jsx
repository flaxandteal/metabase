--- conflicted
+++ resolved
@@ -429,7 +429,6 @@
     let { modal, users, groups } = this.props;
     let { error, showDeactivated } = this.state;
 
-<<<<<<< HEAD
     users = _.values(users).sort((a, b) => b.date_joined - a.date_joined);
 
     const [active, deactivated] = _.partition(users, user => user.is_active);
@@ -456,8 +455,6 @@
       );
     }
 
-=======
->>>>>>> 0f5364e9
     return (
       <LoadingAndErrorWrapper loading={!users} error={error}>
         {() => (
