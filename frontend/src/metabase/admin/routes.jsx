--- conflicted
+++ resolved
@@ -41,7 +41,7 @@
     title={t`Admin`}
     component={withBackground("bg-white")(IsAdmin)}
   >
-    <IndexRedirect to="/admin/settings" />
+    <IndexRedirect to="settings" />
 
     <Route path="databases" title={t`Databases`}>
       <IndexRoute component={DatabaseListApp} />
@@ -88,11 +88,7 @@
       title={t`Troubleshooting`}
       component={TroubleshootingApp}
     >
-<<<<<<< HEAD
       <IndexRedirect to="tasks" />
-=======
-      <IndexRedirect to="/admin/troubleshooting/tasks" />
->>>>>>> 7154b6c4
       <Route path="tasks" component={TasksApp}>
         <ModalRoute path=":taskId" modal={TaskModal} />
       </Route>
@@ -107,7 +103,7 @@
 
     {/* SETTINGS */}
     <Route path="settings" title={t`Settings`}>
-      <IndexRedirect to="/admin/settings/setup" />
+      <IndexRedirect to="setup" />
       {/* <IndexRoute component={SettingsEditorApp} /> */}
       <Route path=":section/:authType" component={SettingsEditorApp} />
       <Route path=":section" component={SettingsEditorApp} />
