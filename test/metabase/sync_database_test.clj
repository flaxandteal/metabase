(ns metabase.sync-database-test
  "Tests for sync behavior that use a imaginary `SyncTestDriver`. These are kept around mainly because they've already
  been written. For newer sync tests see `metabase.sync.*` test namespaces."
  (:require [expectations :refer :all]
            [metabase
             [driver :as driver]
             [sync :refer :all]
             [util :as u]]
            [metabase.models
             [database :refer [Database]]
             [field :refer [Field]]
             [field-values :as field-values :refer [FieldValues]]
             [table :refer [Table]]]
            [metabase.test
             [data :as data]
             [util :as tu]]
            [metabase.test.mock.util :as mock-util]
            [toucan.db :as db]
            [toucan.util.test :as tt]))

(def ^:private ^:const sync-test-tables
  {"movie"  {:name   "movie"
             :schema "default"
             :fields #{{:name          "id"
                        :database-type "SERIAL"
                        :base-type     :type/Integer}
                       {:name          "title"
                        :database-type "VARCHAR"
                        :base-type     :type/Text
                        :special-type  :type/Title}
                       {:name          "studio"
                        :database-type "VARCHAR"
                        :base-type     :type/Text}}}
   "studio" {:name   "studio"
             :schema nil
             :fields #{{:name          "studio"
                        :database-type "VARCHAR"
                        :base-type     :type/Text
                        :special-type  :type/PK}
                       {:name          "name"
                        :database-type "VARCHAR"
                        :base-type     :type/Text}}}})


;; TODO - I'm 90% sure we could just reüse the "MovieDB" instead of having this subset of it used here
(defrecord SyncTestDriver []
  clojure.lang.Named
  (getName [_] "SyncTestDriver"))


(defn- describe-database [& _]
  {:tables (set (for [table (vals sync-test-tables)]
                  (dissoc table :fields)))})

(defn- describe-table [_ _ table]
  (get sync-test-tables (:name table)))

(defn- describe-table-fks [_ _ table]
  (set (when (= "movie" (:name table))
         #{{:fk-column-name   "studio"
            :dest-table       {:name   "studio"
                               :schema nil}
            :dest-column-name "studio"}})))

(extend SyncTestDriver
  driver/IDriver
  (merge driver/IDriverDefaultsMixin
         {:describe-database        describe-database
          :describe-table           describe-table
          :describe-table-fks       describe-table-fks
          :features                 (constantly #{:foreign-keys})
          :details-fields           (constantly [])
          :process-query-in-context mock-util/process-query-in-context}))


(driver/register-driver! :sync-test (SyncTestDriver.))


(defn- table-details [table]
  (into {} (-> (dissoc table :db :pk_field :field_values)
               (assoc :fields (for [field (db/select Field, :table_id (:id table), {:order-by [:name]})]
                                (into {} (-> (dissoc field
                                                     :table :db :children :qualified-name :qualified-name-components
                                                     :values :target)
                                             (update :fingerprint map?)
                                             (update :fingerprint_version (complement zero?))))))
               tu/boolean-ids-and-timestamps)))

(def ^:private table-defaults
  {:active                  true
   :caveats                 nil
   :created_at              true
   :db_id                   true
   :description             nil
   :entity_name             nil
   :entity_type             :entity/GenericTable
   :id                      true
   :points_of_interest      nil
   :raw_table_id            false
   :rows                    nil
   :schema                  nil
   :show_in_getting_started false
   :updated_at              true
   :visibility_type         nil
   :fields_hash             true})

(def ^:private field-defaults
  {:active              true
   :caveats             nil
   :created_at          true
   :description         nil
   :fingerprint         false
   :fingerprint_version false
   :fk_target_field_id  false
   :has_field_values    nil
   :id                  true
   :last_analyzed       false
   :parent_id           false
   :points_of_interest  nil
   :position            0
   :preview_display     true
   :raw_column_id       false
   :special_type        nil
   :table_id            true
   :updated_at          true
   :visibility_type     :normal})

;; ## SYNC DATABASE
(expect
  [(merge table-defaults
          {:schema       "default"
           :name         "movie"
           :display_name "Movie"
           :fields       [(merge field-defaults
                                 {:name          "id"
                                  :display_name  "ID"
                                  :database_type "SERIAL"
                                  :base_type     :type/Integer})
                          (merge field-defaults
                                 {:name               "studio"
                                  :display_name       "Studio"
                                  :database_type      "VARCHAR"
                                  :base_type          :type/Text
                                  :fk_target_field_id true
                                  :special_type       :type/FK})
                          (merge field-defaults
                                 {:name          "title"
                                  :display_name  "Title"
                                  :database_type "VARCHAR"
                                  :base_type     :type/Text
                                  :special_type  :type/Title})]})
   (merge table-defaults
          {:name         "studio"
           :display_name "Studio"
           :fields       [(merge field-defaults
                                 {:name          "name"
                                  :display_name  "Name"
                                  :database_type "VARCHAR"
                                  :base_type     :type/Text})
                          (merge field-defaults
                                 {:name          "studio"
                                  :display_name  "Studio"
                                  :database_type "VARCHAR"
                                  :base_type     :type/Text
                                  :special_type  :type/PK})]})]
  (tt/with-temp Database [db {:engine :sync-test}]
    (sync-database! db)
    ;; we are purposely running the sync twice to test for possible logic issues which only manifest on resync of a
    ;; database, such as adding tables that already exist or duplicating fields
    (sync-database! db)
    (mapv table-details (db/select Table, :db_id (u/get-id db), {:order-by [:name]}))))


;; ## SYNC TABLE

(expect
  (merge table-defaults
         {:schema       "default"
          :name         "movie"
          :display_name "Movie"
          :fields       [(merge field-defaults
                                {:name          "id"
                                 :display_name  "ID"
                                 :database_type "SERIAL"
                                 :base_type     :type/Integer})
                         (merge field-defaults
                                {:name          "studio"
                                 :display_name  "Studio"
                                 :database_type "VARCHAR"
                                 :base_type     :type/Text})
                         (merge field-defaults
                                {:name          "title"
                                 :display_name  "Title"
                                 :database_type "VARCHAR"
                                 :base_type     :type/Text
                                 :special_type  :type/Title})]})
  (tt/with-temp* [Database [db    {:engine :sync-test}]
                  Table    [table {:name   "movie"
                                   :schema "default"
                                   :db_id  (u/get-id db)}]]
    (sync-table! table)
    (table-details (Table (:id table)))))


;; test that we prevent running simultaneous syncs on the same database

(defonce ^:private calls-to-describe-database (atom 0))

(defrecord ConcurrentSyncTestDriver []
  clojure.lang.Named
  (getName [_] "ConcurrentSyncTestDriver"))

(extend ConcurrentSyncTestDriver
  driver/IDriver
  (merge driver/IDriverDefaultsMixin
         {:describe-database (fn [_ _]
                               (swap! calls-to-describe-database inc)
                               (Thread/sleep 1000)
                               {:tables #{}})
          :describe-table    (constantly nil)
          :details-fields    (constantly [])}))

(driver/register-driver! :concurrent-sync-test (ConcurrentSyncTestDriver.))

;; only one sync should be going on at a time
(expect
 ;; describe-database gets called twice during a single sync process, once for syncing tables and a second time for
 ;; syncing the _metabase_metadata table
 2
 (tt/with-temp* [Database [db {:engine :concurrent-sync-test}]]
   (reset! calls-to-describe-database 0)
   ;; start a sync processes in the background. It should take 1000 ms to finish
   (let [f1 (future (sync-database! db))
         f2 (do
              ;; wait 200 ms to make sure everything is going
              (Thread/sleep 200)
              ;; Start another in the background. Nothing should happen here because the first is already running
              (future (sync-database! db)))]
     ;; Start another in the foreground. Again, nothing should happen here because the original should still be
     ;; running
     (sync-database! db)
     ;; make sure both of the futures have finished
     (deref f1)
     (deref f2)
     ;; Check the number of syncs that took place. Should be 2 (just the first)
     @calls-to-describe-database)))


;; Test that we will remove field-values when they aren't appropriate. Calling `sync-database!` below should cause
;; them to get removed since the Field isn't `has_field_values` = `list`
(expect
  [[1 2 3]
   nil]
  (tt/with-temp* [Database [db {:engine :sync-test}]]
    (sync-database! db)
    (let [table-id (db/select-one-id Table, :schema "default", :name "movie")
          field-id (db/select-one-id Field, :table_id table-id, :name "studio")]
      (tt/with-temp FieldValues [_ {:field_id field-id
                                    :values   "[1,2,3]"}]
        (let [initial-field-values (db/select-one-field :values FieldValues, :field_id field-id)]
          (sync-database! db)
          [initial-field-values
           (db/select-one-field :values FieldValues, :field_id field-id)])))))


;; ## Individual Helper Fns

(defn- force-sync-table!
  "Updates the `:fields_hash` to ensure that the sync process will include fields in the sync"
  [table]
  (db/update! Table (u/get-id table), :fields_hash "something new")
  (sync-table! (Table (data/id :venues))))

;; ## TEST PK SYNCING
(expect [:type/PK
         nil
         :type/PK
         :type/Latitude
         :type/PK]
  (let [get-special-type (fn [] (db/select-one-field :special_type Field, :id (data/id :venues :id)))]
    [;; Special type should be :id to begin with
     (get-special-type)
     ;; Clear out the special type
     (do (db/update! Field (data/id :venues :id), :special_type nil)
         (get-special-type))
     ;; Calling sync-table! should set the special type again
     (do (force-sync-table! (data/id :venues))
         (get-special-type))
     ;; sync-table! should *not* change the special type of fields that are marked with a different type
     (do (db/update! Field (data/id :venues :id), :special_type :type/Latitude)
         (get-special-type))
     ;; Make sure that sync-table runs set-table-pks-if-needed!
     (do (db/update! Field (data/id :venues :id), :special_type nil)
         (force-sync-table! (Table (data/id :venues)))
         (get-special-type))]))

;; ## FK SYNCING

;; Check that Foreign Key relationships were created on sync as we expect

(expect (data/id :venues :id)
  (db/select-one-field :fk_target_field_id Field, :id (data/id :checkins :venue_id)))

(expect (data/id :users :id)
  (db/select-one-field :fk_target_field_id Field, :id (data/id :checkins :user_id)))

(expect (data/id :categories :id)
  (db/select-one-field :fk_target_field_id Field, :id (data/id :venues :category_id)))

;; Check that sync-table! causes FKs to be set like we'd expect
(expect [{:special_type :type/FK, :fk_target_field_id true}
         {:special_type nil,      :fk_target_field_id false}
         {:special_type :type/FK, :fk_target_field_id true}]
  (let [field-id (data/id :checkins :user_id)
        get-special-type-and-fk-exists? (fn []
                                          (into {} (-> (db/select-one [Field :special_type :fk_target_field_id],
                                                         :id field-id)
                                                       (update :fk_target_field_id #(db/exists? Field :id %)))))]
    [ ;; FK should exist to start with
     (get-special-type-and-fk-exists?)
     ;; Clear out FK / special_type
     (do (db/update! Field field-id, :special_type nil, :fk_target_field_id nil)
         (get-special-type-and-fk-exists?))
     ;; Run sync-table and they should be set again
     (let [table (Table (data/id :checkins))]
       (sync-table! table)
       (get-special-type-and-fk-exists?))]))


;;; ## FieldValues Syncing

(let [get-field-values    (fn [] (db/select-one-field :values FieldValues, :field_id (data/id :venues :price)))
      get-field-values-id (fn [] (db/select-one-id FieldValues, :field_id (data/id :venues :price)))]
  ;; Test that when we delete FieldValues syncing the Table again will cause them to be re-created
  (expect
    [[1 2 3 4]  ; 1
     nil        ; 2
     [1 2 3 4]] ; 3
    [ ;; 1. Check that we have expected field values to start with
     (get-field-values)
     ;; 2. Delete the Field values, make sure they're gone
     (do (db/delete! FieldValues :id (get-field-values-id))
         (get-field-values))
     ;; 3. Now re-sync the table and make sure they're back
     (do (sync-table! (Table (data/id :venues)))
         (get-field-values))])

  ;; Test that syncing will cause FieldValues to be updated
  (expect
    [[1 2 3 4]  ; 1
     [1 2 3]    ; 2
     [1 2 3 4]] ; 3
    [ ;; 1. Check that we have expected field values to start with
     (get-field-values)
     ;; 2. Update the FieldValues, remove one of the values that should be there
     (do (db/update! FieldValues (get-field-values-id), :values [1 2 3])
         (get-field-values))
     ;; 3. Now re-sync the table and make sure the value is back
     (do (sync-table! (Table (data/id :venues)))
         (get-field-values))]))

<<<<<<< HEAD
;; Make sure that if a Field's cardinality passes `list-cardinality-threshold` (currently 100) the corresponding
;; FieldValues entry will be deleted (#3215)
(defn- insert-range-sql
  "Generate SQL to insert a row for each number in `rang`."
  [rang]
  (str "INSERT INTO blueberries_consumed (num) VALUES "
       (str/join ", " (for [n rang]
                        (str "(" n ")")))))

(defn- exec! [conn statements]
  (doseq [statement statements]
    (jdbc/execute! conn [statement])))

(defmacro ^:private with-new-mem-db
  "Setup a in-memory H2 database with a `Database` instance bound to `db-sym` and a connection to that H3 database
  bound to `conn-sym`."
  [db-sym conn-sym & body]
  `(let [details# {:db (str "mem:" (tu/random-name) ";DB_CLOSE_DELAY=10")}]
     (binding [mdb/*allow-potentailly-unsafe-connections* true]
       (tt/with-temp Database [db# {:engine :h2, :details details#}]
         (jdbc/with-db-connection [conn# (sql/connection-details->spec (driver/engine->driver :h2) details#)]
           (let [~db-sym db#
                 ~conn-sym conn#]
             ~@body))))))

(expect
  false
  (with-new-mem-db db conn
    ;; create the `blueberries_consumed` table and insert 50 values
    (exec! conn ["CREATE TABLE blueberries_consumed (num INTEGER NOT NULL);"
                 (insert-range-sql (range 50))])
    (sync-database! db)
    (let [table-id (db/select-one-id Table :db_id (u/get-id db))
          field-id (db/select-one-id Field :table_id table-id)]
      ;; field values should exist...
      (assert (= (count (db/select-one-field :values FieldValues :field_id field-id))
                 50))
      ;; ok, now insert enough rows to push the field past the `list-cardinality-threshold` and sync again,
      ;; there should be no more field values
      (exec! conn [(insert-range-sql (range 50 (+ 100 field-values/list-cardinality-threshold)))])
      (sync-database! db)
      (db/exists? FieldValues :field_id field-id))))
=======
>>>>>>> 69f74643

;; TODO - hey, what is this testing? If you wrote this test, please explain what's going on here
(defn- narrow-to-min-max [row]
  (-> row
      (get-in [:type :type/Number])
      (select-keys [:min :max])
      (update :min #(u/round-to-decimals 4 %))
      (update :max #(u/round-to-decimals 4 %))))

(expect
  [{:min -165.374 :max -73.9533}
   {:min 10.0646 :max 40.7794}]
  (tt/with-temp* [Database [database {:details (:details (Database (data/id))), :engine :h2}]
                  Table    [table    {:db_id (u/get-id database), :name "VENUES"}]]
    (sync-table! table)
    (map narrow-to-min-max
         [(db/select-one-field :fingerprint Field, :id (data/id :venues :longitude))
          (db/select-one-field :fingerprint Field, :id (data/id :venues :latitude))])))

(defmacro ^{:style/indent 2} throw-if-called [fn-var & body]
  `(with-redefs [~fn-var (fn [& args#]
                           (throw (RuntimeException. "Should not be called!")))]
     ~@body))

;; Validate the changing of a column's type triggers a hash miss and sync
(expect
  [ ;; Original column type
   "SMALLINT"
   ;; Altered the column, now it's an integer
   "INTEGER"
   ;; Original hash and the new one are not equal
   false
   ;; Reruning sync shouldn't change the hash
   true]
  (with-new-mem-db db conn
    (let [get-table #(db/select-one Table :db_id (u/get-id db))]
      ;; create the `blueberries_consumed` table and insert 50 values
      (exec! conn ["CREATE TABLE blueberries_consumed (num SMALLINT NOT NULL);"
                   (insert-range-sql (range 50))])
      (sync-database! db)
      ;; After this sync, we know about the new table and it's SMALLINT column
      (let [table-id                     (u/get-id (get-table))
            get-field                    #(db/select-one Field :table_id table-id)
            {old-hash :fields_hash}      (get-table)
            {old-db-type :database_type} (get-field)]
        ;; Change the column from SMALLINT to INTEGER. In clojure-land these are both integers, but this change
        ;; should trigger a hash miss and thus resync the table, since something has changed
        (exec! conn ["ALTER TABLE blueberries_consumed ALTER COLUMN num INTEGER"])
        (sync-database! db)
        (let [{new-hash :fields_hash}      (get-table)
              {new-db-type :database_type} (get-field)]

          ;; Syncing again with no change should not call sync-field-instances! or update the hash
          (throw-if-called metabase.sync.sync-metadata.fields/sync-field-instances!
              (sync-database! db)
            [old-db-type
             new-db-type
             (= old-hash new-hash)
             (= new-hash (:fields_hash (get-table)))]))))))

(defn- table-md-with-hash [table-id]
  {:active-fields   (count (db/select Field :table_id table-id :active true))
   :inactive-fields (count (db/select Field :table_id table-id :active false))
   :fields-hash     (:fields_hash (db/select-one Table :id table-id))})

(defn- no-fields-hash [m]
  (dissoc m :fields-hash))

;; This tests a table that adds a column, ensures sync picked up the new column and the hash changed
(expect
  [
   ;; Only the num column should be found
   {:active-fields 1, :inactive-fields 0}
   ;; Add a column, should still be no inactive
   {:active-fields 2, :inactive-fields 0}
   ;; Adding a column should make the hashes not equal
   false
   ]
  (with-new-mem-db db conn
    (let [get-table #(db/select-one Table :db_id (u/get-id db))]
      ;; create the `blueberries_consumed` table and insert 50 values
      (exec! conn ["CREATE TABLE blueberries_consumed (num SMALLINT NOT NULL)"
                   (insert-range-sql (range 50))])
      (sync-database! db)
      ;; We should now have a hash value for num as a SMALLINT
      (let [table-id        (u/get-id (get-table))
            before-table-md (table-md-with-hash table-id)
            _               (exec! conn ["ALTER TABLE blueberries_consumed ADD COLUMN weight FLOAT"])
            _               (sync-database! db)
            ;; Now that hash will include num and weight
            after-table-md  (table-md-with-hash table-id)]
        [(no-fields-hash before-table-md)
         (no-fields-hash after-table-md)
         (= (:fields-hash before-table-md)
            (:fields-hash after-table-md))]))))

;; Drops a column, ensures sync finds the drop, updates the hash
(expect
  [
   ;; Test starts with two columns
   {:active-fields 2, :inactive-fields 0}
   ;; Dropped the weight column
   {:active-fields 1, :inactive-fields 1}
   ;; Hashes should be different without the weight column
   false]
  (with-new-mem-db db conn
    (let [get-table #(db/select-one Table :db_id (u/get-id db))]
      ;; create the `blueberries_consumed` table and insert 50 values
      (exec! conn ["CREATE TABLE blueberries_consumed (num SMALLINT NOT NULL, weight FLOAT)"
                   (insert-range-sql (range 50))])
      (sync-database! db)
      ;; We should now have a hash value for num as a SMALLINT
      (let [table-id        (u/get-id (get-table))
            before-table-md (table-md-with-hash table-id)
            _               (exec! conn ["ALTER TABLE blueberries_consumed DROP COLUMN weight"])
            _               (sync-database! db)
            ;; Now that hash will include num and weight
            after-table-md  (table-md-with-hash table-id)]
        [(no-fields-hash before-table-md)
         (no-fields-hash after-table-md)
         (= (:fields-hash before-table-md)
            (:fields-hash after-table-md))]))))

;; Drops and readds a column, ensures that the hash is back to it's original value
(expect
  [
   ;; Both num and weight columns should be found
   {:active-fields 2, :inactive-fields 0}
   ;; Both columns should still be present
   {:active-fields 2, :inactive-fields 0}
   ;; The hashes should be the same
   true]
  (with-new-mem-db db conn
    (let [get-table #(db/select-one Table :db_id (u/get-id db))]
      ;; create the `blueberries_consumed` table and insert 50 values
      (exec! conn ["CREATE TABLE blueberries_consumed (num SMALLINT NOT NULL, weight FLOAT)"
                   (insert-range-sql (range 50))])
      (sync-database! db)
      ;; We should now have a hash value for num as a SMALLINT
      (let [table-id        (u/get-id (get-table))
            before-table-md (table-md-with-hash table-id)
            _               (exec! conn ["ALTER TABLE blueberries_consumed DROP COLUMN weight"])
            _               (sync-database! db)
            _               (exec! conn ["ALTER TABLE blueberries_consumed ADD COLUMN weight FLOAT"])
            _               (sync-database! db)
            ;; Now that hash will include num and weight
            after-table-md  (table-md-with-hash table-id)]
        [(no-fields-hash before-table-md)
         (no-fields-hash after-table-md)
         (= (:fields-hash before-table-md)
            (:fields-hash after-table-md))])))  )<|MERGE_RESOLUTION|>--- conflicted
+++ resolved
@@ -359,7 +359,6 @@
      (do (sync-table! (Table (data/id :venues)))
          (get-field-values))]))
 
-<<<<<<< HEAD
 ;; Make sure that if a Field's cardinality passes `list-cardinality-threshold` (currently 100) the corresponding
 ;; FieldValues entry will be deleted (#3215)
 (defn- insert-range-sql
@@ -402,8 +401,6 @@
       (exec! conn [(insert-range-sql (range 50 (+ 100 field-values/list-cardinality-threshold)))])
       (sync-database! db)
       (db/exists? FieldValues :field_id field-id))))
-=======
->>>>>>> 69f74643
 
 ;; TODO - hey, what is this testing? If you wrote this test, please explain what's going on here
 (defn- narrow-to-min-max [row]
