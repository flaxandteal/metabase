--- conflicted
+++ resolved
@@ -91,11 +91,7 @@
 ;; Since COUNT(id) == COUNT(DISTINCT(id)) the FK relationship should be 1t1
 ;; (yes, ID isn't really a FK field, but determine-fk-type doesn't need to know that)
 (expect :1t1
-<<<<<<< HEAD
-  (determine-fk-type (Field (id :venues :id))))
-=======
   (sync/determine-fk-type (Field (id :venues :id))))
-
 
 
 ;;; ## FieldValues Syncing
@@ -128,5 +124,4 @@
          (get-field-values))
      ;; 3. Now re-sync the table and make sure the value is back
      (do (driver/sync-table! @venues-table)
-         (get-field-values))]))
->>>>>>> cb4c1efc
+         (get-field-values))]))