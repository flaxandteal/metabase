(ns metabase.feature-extraction.feature-extractors
  "Feature extractors for various models."
  (:require [bigml.histogram.core :as h.impl]
            [clj-time
             [coerce :as t.coerce]
             [core :as t]
             [periodic :as t.periodic]]
            [kixi.stats
             [core :as stats :refer [somef]]
             [math :as math]]
            [medley.core :as m]
            [metabase.feature-extraction
             [costs :as costs]
             [histogram :as h]
             [stl :as stl]
             [values :as values]]
            [metabase.models.table :refer [Table]]
            [metabase.query-processor.middleware.binning :as binning]
            [metabase
             [query-processor :as qp]
             [util :as u]]
            [redux.core :as redux]
            [toucan.db :as db])
  (:import com.clearspring.analytics.stream.cardinality.HyperLogLogPlus))

(defn rollup
  "Transducer that groups by `groupfn` and reduces each group with `f`.
   Note the constructor airity of `f` needs to be free of side effects."
  [f groupfn]
  (let [init (f)]
    (fn
      ([] (transient {}))
      ([acc]
       (into {}
         (map (fn [[k v]]
                [k (f v)]))
         (persistent! acc)))
      ([acc x]
       (let [k (groupfn x)]
         (assoc! acc k (f (get acc k init) x)))))))

(defn safe-divide
  "Like `clojure.core//`, but returns nil if denominator is 0."
  [x & denominators]
  (when (or (and (not-empty denominators) (not-any? zero? denominators))
            (and (not (zero? x)) (empty? denominators)))
    (apply / x denominators)))

(defn growth
  "Relative difference between `x1` an `x2`."
  [x2 x1]
  (when (and x1 x2 (not (zero? x1)))
    (let [x2 (double x2)
          x1 (double x1)]
      (cond
        (every? neg? [x1 x2])     (growth (- x1) (- x2))
        (and (neg? x1) (pos? x2)) (- (growth x1 x2))
        :else                     (/ (* (if (neg? x1) -1 1) (- x2 x1)) x1)))))

(defn- merge-juxt
  [& fns]
  (fn [x]
    (apply merge ((apply juxt fns) x))))

(def ^:private ^:const ^Double cardinality-error 0.01)

(defn cardinality
  "Transducer that sketches cardinality using HyperLogLog++.
   https://research.google.com/pubs/pub40671.html"
  ([] (HyperLogLogPlus. 14 25))
  ([^HyperLogLogPlus acc] (.cardinality acc))
  ([^HyperLogLogPlus acc x]
   (.offer acc x)
   acc))

(def linear-regression
  "Transducer that calculats (simple) linear regression."
  (redux/post-complete (stats/simple-linear-regression first second)
                       (partial zipmap [:offset :slope])))

(defn- nice-bins
  [histogram]
  (cond
    (h/categorical? histogram) (h/equidistant-bins histogram)
    (h/empty? histogram)       []
    :else
    (let [{:keys [min max]} (h.impl/bounds histogram)]
      (if (= min max)
        [[min 1.0]]
        (let [{:keys [min-value max-value bin-width]}
              (binning/nicer-breakout
               {:min-value min
                :max-value max
                :num-bins  (->> histogram
                                h/optimal-bin-width
                                (binning/calculate-num-bins min max))
                :strategy  :num-bins})]
          (h/equidistant-bins min-value max-value bin-width histogram))))))

(defn- series->dataset
  ([fields series] (series->dataset identity fields series))
  ([keyfn fields series]
   {:rows    (for [[x y] series]
               [(keyfn x) y])
    :columns (map :name fields)
    :cols    (map #(dissoc % :remapped_from) fields)}))

(defn- histogram->dataset
  ([field histogram] (histogram->dataset identity field histogram))
  ([keyfn field histogram]
   {:rows    (let [norm (safe-divide (h.impl/total-count histogram))]
               (for [[bin count] (nice-bins histogram)]
                 [(keyfn bin) (* count norm)]))
    :columns [(:name field) "SHARE"]
    :cols    [(dissoc field :remapped_from)
              {:name         "SHARE"
               :display_name "Share"
               :description  "Share of corresponding bin in the overall population."
               :base_type    :type/Float}]}))

(defn- histogram-aggregated->dataset
  [field histogram]
  {:rows    (nice-bins histogram)
   :columns (map :name field)
   :cols    (map #(dissoc % :remapped_from) field)})

(def ^:private ^{:arglists '([field])} periodic-date-time?
  (comp #{:minute-of-hour :hour-of-day :day-of-week :day-of-month :day-of-year
          :week-of-year :month-of-year :quarter-of-year}
        :unit))

(defn- unix-timestamp?
  [{:keys [base_type special_type]}]
  (and (isa? base_type :type/Integer)
       (isa? special_type :type/DateTime)))

(defn- field-type
  [field]
  (if (sequential? field)
    (mapv field-type field)
    [(cond
       (periodic-date-time? field) :type/Integer
       (unix-timestamp? field)     :type/DateTime
       :else                       (:base_type field))
     (or (:special_type field) :type/*)]))

(defmulti
  ^{:doc "Returns a transducer that extracts features from given coll.
          What features are extracted depends on the type of corresponding
          `Field`(s), amount of data points available (some algorithms have a
          minimum data points requirement) and `max-cost` setting.
          Note we are heavily using data sketches so some summary values may be
          approximate."
    :arglists '([opts field])}
  feature-extractor #(field-type %2))

(defmulti
  ^{:doc "Make features human-friendly."
    :arglists '([features])}
  x-ray :type)

(defmethod x-ray :default
  [{:keys [field] :as features}]
  (-> features
      (dissoc :has-nils? :all-distinct?)
      (u/update-when :histogram (partial histogram->dataset field))))

(defmulti
  ^{:doc "Feature vector for comparison/difference purposes."
    :arglists '([features])}
  comparison-vector :type)

(defmethod comparison-vector :default
  [features]
  (dissoc features :type :field :has-nils? :all-distinct? :percentiles :table :model))

(def ^:private Num      [:type/Number :type/*])
(def ^:private DateTime [:type/DateTime :type/*])
(def ^:private Category [:type/* :type/Category])
(def ^:private Any      [:type/* :type/*])
(def ^:private Text     [:type/Text :type/*])

(prefer-method feature-extractor Category Text)
(prefer-method feature-extractor Num Category)
(prefer-method feature-extractor [DateTime Num] [Any Num])
(prefer-method x-ray Category Text)
(prefer-method x-ray Num Category)
(prefer-method x-ray [DateTime Num] [Any Num])
(prefer-method comparison-vector Category Text)
(prefer-method comparison-vector Num Category)
(prefer-method comparison-vector [DateTime Num] [Any Num])

(def ^:private percentiles (range 0 1 0.1))

(defn- histogram-extractor
  [{:keys [histogram]}]
  (let [nil-count   (h/nil-count histogram)
        total-count (h/total-count histogram)]
    (merge {:histogram histogram
            :nil%      (/ nil-count (max total-count 1))
            :has-nils? (pos? nil-count)
            :count     total-count
            :entropy   (h/entropy histogram)}
           (when-not (h/categorical? histogram)
             {:percentiles (apply h.impl/percentiles histogram percentiles)}))))

(defn- cardinality-extractor
  [{:keys [cardinality histogram]}]
  (let [uniqueness (/ cardinality (max (h/total-count histogram) 1))]
    {:uniqueness    uniqueness
     :cardinality   cardinality
     :all-distinct? (>= uniqueness (- 1 cardinality-error))}))

(defn- field-metadata-extractor
  [field]
  (fn [_]
    {:field field
     :model field
     :type  (field-type field)
     :table (Table (:table_id field))}))

(defmethod feature-extractor Num
  [{:keys [max-cost]} field]
  (redux/post-complete
   (redux/fuse
    (merge
     {:histogram   h/histogram
      :cardinality cardinality}
     (when (costs/full-scan? max-cost)
       {:sum            (redux/with-xform + (keep (somef double)))
        :sum-of-squares (redux/with-xform +
                          (keep (somef (comp math/sq double))))})
     (when (costs/unbounded-computation? max-cost)
       {:kurtosis (redux/pre-step stats/kurtosis (somef double))
        :skewness (redux/pre-step stats/skewness (somef double))})
     (when (isa? (:special_type field) :type/Category)
       {:histogram-categorical h/histogram-categorical})))
   (merge-juxt
    histogram-extractor
    cardinality-extractor
    (field-metadata-extractor field)
    (fn [{:keys [histogram histogram-categorical kurtosis skewness sum
                 sum-of-squares]}]
      (let [var    (h.impl/variance histogram)
        sd     (some-> var math/sqrt)
        min    (h.impl/minimum histogram)
        max    (h.impl/maximum histogram)
        mean   (h.impl/mean histogram)
        median (h.impl/median histogram)
        range  (some-> max (- min))]
        {:positive-definite? (some-> min (>= 0))
         :%>mean             (some->> mean ((h.impl/cdf histogram)) (- 1))
         :var>sd?            (some->> sd (> var))
         :0<=x<=1?           (when min (<= 0 min max 1))
         :-1<=x<=1?          (when min (<= -1 min max 1))
         :cv                 (some-> sd (safe-divide mean))
         :range-vs-sd        (some->> sd (safe-divide range))
         :mean-median-spread (some->> range (safe-divide (- mean median)))
         :min-vs-max         (some->> max (safe-divide min))
         :range              range
         :min                min
         :max                max
         :mean               mean
         :median             median
         :var                var
         :sd                 sd
         :kurtosis           kurtosis
         :skewness           skewness
         :sum                sum
         :sum-of-squares     sum-of-squares
<<<<<<< HEAD
         :data-stories       {:normal-range1 {:min 12
                                              :max 25}
                              :normal-range2 (format "Normal value for %s is between %s and %s." (:name field) 12 25)
                              :gaps1 {:nil% 0.3
                                      :quality "some"}
                              :gaps2 (format "You have some gaps in your data: %s%% of datapoints are blank." 0.3) }})))))
=======
         :histogram (or histogram-categorical histogram)})))))
>>>>>>> 8bda45b5

(defmethod comparison-vector Num
  [features]
  (select-keys features
               [:histogram :mean :median :min :max :sd :count :kurtosis
                :skewness :entropy :nil% :uniqueness :range :min-vs-max]))

(defmethod x-ray Num
  [{:keys [field count] :as features}]
  (-> features
      (update :histogram (partial histogram->dataset field))
      (dissoc :has-nils? :var>sd? :0<=x<=1? :-1<=x<=1? :all-distinct?
              :positive-definite? :var>sd? :uniqueness :min-vs-max)))

(def ^:private ^{:arglists '([t])} to-double
  "Coerce `DateTime` to `Double`."
  (comp double t.coerce/to-long))

(def ^:private ^{:arglists '([t])} from-double
  "Coerce `Double` into a `DateTime`."
  (somef (comp t.coerce/from-long long)))

(defn- fill-timeseries
  "Given a coll of `[DateTime, Any]` pairs evenly spaced `step` apart, fill
   missing points with 0."
  [step ts]
  (let [ts-index (into {} ts)]
    (into []
      (comp (map to-double)
            (take-while (partial >= (-> ts last first)))
            (map (fn [t]
                   [t (ts-index t 0)])))
      (some-> ts
              ffirst
              from-double
              (t.periodic/periodic-seq step)))))

(defn- decompose-timeseries
  "Decompose given timeseries with expected periodicty `period` into trend,
   seasonal component, and reminder.
   `period` can be one of `:hour`, `:day`, `:day-of-week`, `:week`, `:quarter`,
   `:day-of-month`, `:minute` or `:month`."
  [period ts]
  (when-let [period (case period
                      :hour         24
                      :minute       60
                      :day-of-week  7
                      :day-of-month 30
                      :month        12
                      :week         52
                      :quarter      4
                      :day          365
                      nil)]
    (when (>= (count ts) (* 2 period))
      (let [{:keys [trend seasonal residual xs]} (stl/decompose period ts)]
        {:trend    (map vector xs trend)
         :seasonal (map vector xs seasonal)
         :residual (map vector xs residual)}))))

(defn- last-n-days
  [n offset {:keys [breakout filter] :as query}]
  (let [[[_ datetime-field _]] breakout
        time-range             [:and
                                [:> datetime-field
                                 [:relative-datetime (- (+ n offset)) :day]]
                                [:<= datetime-field
                                 [:relative-datetime (- offset) :day]]]]
    (-> (values/query-values
         (db/select-one-field :db_id 'Table :id (:source_table query))
         (-> query
             (dissoc :breakout)
             (assoc :filter (if filter
                              [:and filter time-range]
                              time-range))))
        :rows
        ffirst)))

(defn- rolling-window-growth
  [window query]
  (growth (last-n-days window 0 query) (last-n-days window window query)))

(defn roughly=
  "Is `x` èqual to `y` within precision `precision` (default 0.05)."
  ([x y] (roughly= x y 0.05))
  ([x y precision]
   (<= (* (- 1 precision) x) y (* (+ 1 precision) x))))

(defn- infer-resolution
  [query series]
  (or (let [[head resolution] (-> query :breakout first ((juxt first last)))]
        (when (= head "datetime-field")
          (keyword resolution)))
      (let [deltas       (transduce (map (fn [[[a _] [b _]]]
                                           (- b a)))
                                    h/histogram
                                    (partition 2 1 series))
            median-delta (h.impl/median deltas)]
        (when (roughly= median-delta (h.impl/minimum deltas) 0.1)
          (condp roughly= median-delta
            (* 60 1000)                    :minute
            (* 60 60 1000)                 :hour
            (* 24 60 60 1000)              :day
            (* 7 24 60 60 1000)            :week
            (* (/ 365 12) 24 60 60 1000)   :month
            (* 3 (/ 365 12) 24 60 60 1000) :quarter
            (* 365 24 60 60 1000)          :year
            nil)))))

(defmethod feature-extractor [DateTime Num]
  [{:keys [max-cost query]} field]
  (redux/post-complete
   (redux/pre-step
    (redux/fuse {:linear-regression linear-regression
                 :series            conj})
    (fn [[^java.util.Date x y]]
      [(some-> x .getTime double) y]))
   (merge-juxt
    (field-metadata-extractor field)
    (fn [{:keys [series linear-regression]}]
      (let [resolution (infer-resolution query series)
            series     (if resolution
                         (fill-timeseries (case resolution
                                            :month   (t/months 1)
                                            :quarter (t/months 3)
                                            :year    (t/years 1)
                                            :week    (t/weeks 1)
                                            :day     (t/days 1)
                                            :hour    (t/hours 1)
                                            :minute  (t/minutes 1))
                                          series)
                         series)]
        (merge {:resolution             resolution
                :series                 series
                :linear-regression      linear-regression
                :growth-series          (when resolution
                                          (->> series
                                               (partition 2 1)
                                               (map (fn [[[_ y1] [x y2]]]
                                                      [x (growth y2 y1)]))))
                :seasonal-decomposition
                (when (and resolution
                           (costs/unbounded-computation? max-cost))
                  (decompose-timeseries resolution series))
                :data-stories {:smoothness1 {:smoothness 0.3
                                             :quality "not very smooth"
                                             :recommended-resolution "month"
                                             :direction "up"}
                               :smoothness2 (format "Your data is not very smooth. Perhaps try smoothing it or choose a month resolution.")
                               :regime-change1 {:breaks [{:from :beginning
                                                          :to (t/date-time 2015)
                                                         :shape "linear"}
                                                         {:from (t/date-time 2015)
                                                          :to (t/date-time 2017)
                                                         :shape "exponental"}
                                                         {:to :now
                                                          :from (t/date-time 2017)
                                                         :shape "linear"}]}
                               :regime-change2 (format "Your data can be split into 3 periods of growth: a linear period until 2015, an exponental period from 2015 to 2017, and a linear period from 2017 until now.")}}
               (when (and (costs/allow-joins? max-cost)
                          (:aggregation query))
                 {:YoY (rolling-window-growth 365 query)
                  :MoM (rolling-window-growth 30 query)
                  :WoW (rolling-window-growth 7 query)
                  :DoD (rolling-window-growth 1 query)})))))))

(defmethod comparison-vector [DateTime Num]
  [features]
  (-> features
      (dissoc :resolution)
      ((get-method comparison-vector :default))))

(defn- unpack-linear-regression
  [keyfn x-field series {:keys [offset slope]}]
  (series->dataset keyfn
                   [x-field
                    {:name         "TREND"
                     :display_name "Linear regression trend"
                     :base_type    :type/Float}]
                   (for [[x y] series]
                     [x (+ (* slope x) offset)])))

(defmethod x-ray [DateTime Num]
  [{:keys [field series] :as features}]
  (let [x-field (first field)]
    (-> features
        (dissoc :series)
        (update :growth-series (partial series->dataset from-double
                                        [x-field
                                         {:name         "GROWTH"
                                          :display_name "Growth"
                                          :base_type    :type/Float}]))
        (update :linear-regression
                (partial unpack-linear-regression from-double x-field series))
        (update-in [:seasonal-decomposition :trend]
                   (partial series->dataset from-double
                            [x-field
                             {:name         "TREND"
                              :display_name "Growth trend"
                              :base_type    :type/Float}]))
        (update-in [:seasonal-decomposition :seasonal]
                   (partial series->dataset from-double
                            [x-field
                             {:name         "SEASONAL"
                              :display_name "Seasonal component"
                              :base_type    :type/Float}]))
        (update-in [:seasonal-decomposition :residual]
                   (partial series->dataset from-double
                            [x-field
                             {:name         "RESIDUAL"
                              :display_name "Decomposition residual"
                              :base_type    :type/Float}])))))

(defmethod feature-extractor [Any Num]
  [{:keys [max-cost]} field]
  (redux/post-complete
   (redux/fuse {:histogram (h/histogram-aggregated first second)})
   (merge-juxt
    (field-metadata-extractor field)
    histogram-extractor)))

(defmethod x-ray [Any Num]
  [{:keys [field histogram] :as features}]
  (-> features
      (update :histogram (partial histogram-aggregated->dataset field))))

(defmethod feature-extractor Text
  [_ field]
  (redux/post-complete
   (redux/fuse {:histogram (redux/pre-step
                            h/histogram
                            (somef (comp count u/jdbc-clob->str)))})
   (merge-juxt
    (field-metadata-extractor field)
    histogram-extractor)))

(defprotocol Quarter
  "Quarter-of-year functionality"
  (quarter [dt] "Return which quarter (1-4) given date-like object falls into."))

(extend-type java.util.Date
  Quarter
  (quarter [dt]
    (-> dt .getMonth inc (* 0.33) Math/ceil long)))

(extend-type org.joda.time.DateTime
  Quarter
  (quarter [dt]
    (-> dt t/month (* 0.33) Math/ceil long)))

(defmethod feature-extractor DateTime
  [_ {:keys [base_type unit] :as field}]
  (redux/post-complete
   (redux/fuse (merge
                {:histogram         (redux/pre-step
                                     h/histogram
                                     (somef (memfn ^java.util.Date getTime)))
                 :histogram-day     (redux/pre-step
                                     h/histogram-categorical
                                     (somef (memfn ^java.util.Date getDay)))
                 :histogram-month   (redux/pre-step
                                     h/histogram-categorical
                                     #(when %
                                        (inc (.getMonth ^java.util.Date %))))
                 :histogram-quarter (redux/pre-step
                                     h/histogram-categorical
                                     (somef quarter))}
                (when-not (or (isa? base_type :type/Date)
                              (#{:day :month :year :quarter :week} unit))
                  {:histogram-hour (redux/pre-step
                                    h/histogram-categorical
                                    (somef (memfn ^java.util.Date getHours)))})))
   (merge-juxt
    histogram-extractor
    (field-metadata-extractor field)
    (fn [{:keys [histogram] :as features}]
      (-> features
          (assoc :earliest (h.impl/minimum histogram)
                 :latest   (h.impl/maximum histogram)))))))

(defmethod x-ray DateTime
  [{:keys [field earliest latest histogram] :as features}]
  (let [earliest (from-double earliest)
        latest   (from-double latest)]
    (-> features
        (assoc  :earliest          earliest)
        (assoc  :latest            latest)
        (update :histogram         (partial histogram->dataset from-double field))
        (update :percentiles       (partial m/map-vals from-double))
        (update :histogram-hour    (somef
                                    (partial histogram->dataset
                                             {:name         "HOUR"
                                              :display_name "Hour of day"
                                              :base_type    :type/Integer
                                              :special_type :type/Category})))
        (update :histogram-day     (partial histogram->dataset
                                            {:name         "DAY"
                                             :display_name "Day of week"
                                             :base_type    :type/Integer
                                             :special_type :type/Category}))
        (update :histogram-month   (fn [histogram]
                                     (when-not (h/empty? histogram)
                                       (->> histogram
                                            (histogram->dataset
                                             {:name         "MONTH"
                                              :display_name "Month of year"
                                              :base_type    :type/Integer
                                              :special_type :type/Category})))))
        (update :histogram-quarter (fn [histogram]
                                     (when-not (h/empty? histogram)
                                       (->> histogram
                                            (histogram->dataset
                                             {:name         "QUARTER"
                                              :display_name "Quarter of year"
                                              :base_type    :type/Integer
                                              :special_type :type/Category}))))))))

(defmethod feature-extractor Category
  [_ field]
  (redux/post-complete
   (redux/fuse {:histogram   h/histogram-categorical
                :cardinality cardinality})
   (merge-juxt
    histogram-extractor
    cardinality-extractor
    (field-metadata-extractor field))))

(defn field->features
  "Transduce given column with corresponding feature extractor."
  [opts field data]
  (transduce identity (feature-extractor opts field) data))

(defn dataset->features
  "Transuce each column in given dataset with corresponding feature extractor."
  [opts {:keys [rows cols]}]
  (transduce identity
             (redux/fuse
              (into {}
                (for [[i field] (m/indexed cols)
                      :when (not (or (:remapped_to field)
                                     (= :type/PK (:special_type field))))]
                  [(:name field) (redux/pre-step (feature-extractor opts field)
                                                 #(nth % i))])))
             rows))

(defmethod feature-extractor :default
  [opts field]
  (redux/post-complete
   (redux/fuse {:total-count stats/count
                :nil-count   (redux/with-xform stats/count (filter nil?))})
   (merge-juxt
    (field-metadata-extractor field)
    (fn [{:keys [total-count nil-count]}]
      {:count     total-count
       :nil%      (/ nil-count (max total-count 1))
       :has-nils? (pos? nil-count)}))))<|MERGE_RESOLUTION|>--- conflicted
+++ resolved
@@ -242,12 +242,12 @@
     (fn [{:keys [histogram histogram-categorical kurtosis skewness sum
                  sum-of-squares]}]
       (let [var    (h.impl/variance histogram)
-        sd     (some-> var math/sqrt)
-        min    (h.impl/minimum histogram)
-        max    (h.impl/maximum histogram)
-        mean   (h.impl/mean histogram)
-        median (h.impl/median histogram)
-        range  (some-> max (- min))]
+            sd     (some-> var math/sqrt)
+            min    (h.impl/minimum histogram)
+            max    (h.impl/maximum histogram)
+            mean   (h.impl/mean histogram)
+            median (h.impl/median histogram)
+            range  (some-> max (- min))]
         {:positive-definite? (some-> min (>= 0))
          :%>mean             (some->> mean ((h.impl/cdf histogram)) (- 1))
          :var>sd?            (some->> sd (> var))
@@ -268,16 +268,13 @@
          :skewness           skewness
          :sum                sum
          :sum-of-squares     sum-of-squares
-<<<<<<< HEAD
          :data-stories       {:normal-range1 {:min 12
                                               :max 25}
                               :normal-range2 (format "Normal value for %s is between %s and %s." (:name field) 12 25)
                               :gaps1 {:nil% 0.3
                                       :quality "some"}
-                              :gaps2 (format "You have some gaps in your data: %s%% of datapoints are blank." 0.3) }})))))
-=======
+                              :gaps2 (format "You have some gaps in your data: %s%% of datapoints are blank." 0.3) }
          :histogram (or histogram-categorical histogram)})))))
->>>>>>> 8bda45b5
 
 (defmethod comparison-vector Num
   [features]
@@ -428,13 +425,13 @@
                                :smoothness2 (format "Your data is not very smooth. Perhaps try smoothing it or choose a month resolution.")
                                :regime-change1 {:breaks [{:from :beginning
                                                           :to (t/date-time 2015)
-                                                         :shape "linear"}
+                                                          :shape "linear"}
                                                          {:from (t/date-time 2015)
                                                           :to (t/date-time 2017)
-                                                         :shape "exponental"}
+                                                          :shape "exponental"}
                                                          {:to :now
                                                           :from (t/date-time 2017)
-                                                         :shape "linear"}]}
+                                                          :shape "linear"}]}
                                :regime-change2 (format "Your data can be split into 3 periods of growth: a linear period until 2015, an exponental period from 2015 to 2017, and a linear period from 2017 until now.")}}
                (when (and (costs/allow-joins? max-cost)
                           (:aggregation query))
@@ -632,4 +629,5 @@
     (fn [{:keys [total-count nil-count]}]
       {:count     total-count
        :nil%      (/ nil-count (max total-count 1))
-       :has-nils? (pos? nil-count)}))))+       :has-nils? (pos? nil-count)
+       :type      nil}))))