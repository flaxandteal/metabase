(ns metabase.sync.analyze.fingerprint.insights
  "Deeper statistical analysis of results."
  (:require [kixi.stats.core :as stats]
            [metabase.models.field :as field]
            [metabase.sync.analyze.fingerprint.fingerprinters :as f]
            [redux.core :as redux]))

(defn- last-n
  [n]
  (fn
    ([] [])
    ([acc] acc)
    ([acc x]
     (if (< (count acc) n)
       (conj acc x)
       (conj (subvec acc 1) x)))))

(defn change
  "Relative difference between `x1` an `x2`."
  [x2 x1]
  (when (and x1 x2 (not (zero? x1)))
    (let [x2 (double x2)
          x1 (double x1)]
      (cond
        (every? neg? [x1 x2])     (change (- x1) (- x2))
        (and (neg? x1) (pos? x2)) (- (change x1 x2))
        (neg? x1)                 (- (change x2 x1))
        :else                     (/ (- x2 x1) x1)))))

(defn- timeseries?
  [{:keys [numbers datetimes others]}]
  (and (pos? (count numbers))
       (= (count datetimes) 1)
       (empty? others)))

(defn- timeseries-insight
  [{:keys [numbers datetimes]}]
<<<<<<< HEAD
  (redux/post-complete
   (let [datetime   (first datetimes)
         x-position (:position datetime)
         y-position (-> numbers first :position)
         xfn        (if (or (-> datetime :base_type (isa? :type/DateTime))
                            (field/unix-timestamp? datetime))
                      #(some-> %
                               (nth x-position)
                               ;; at this point in the pipeline, dates are still stings
                               f/->date
                               (.getTime))
                      ;; unit=year workaround. While the field is in this case marked as :type/Text,
                      ;; at this stage in the pipeline the value is still an int, so we can use it
                      ;; directly.
                      #(nth % x-position))
         yfn        #(nth % y-position)]
     (redux/juxt ((map yfn) (last-n 2))
                 (stats/simple-linear-regression xfn yfn)))
   (fn [[[previous current] [offset slope]]]
     {:last-value     current
      :previous-value previous
      :last-change    (change current previous)
      :slope          slope
      :offset         offset})))
=======
  (let [x-position (-> datetimes first :position)
        xfn        (if (-> datetimes first :base_type (isa? :type/DateTime))
                     #(some-> %
                              (nth x-position)
                              ;; at this point in the pipeline, dates are still stings
                              f/->date
                              (.getTime))
                     ;; unit=year workaround. While the field is in this case marked as :type/Text,
                     ;; at this stage in the pipeline the value is still an int, so we can use it
                     ;; directly.
                     #(nth % x-position))]
    (apply redux/juxt (for [number-col numbers]
                        (redux/post-complete
                         (let [y-position (:position number-col)
                               yfn        #(nth % y-position)]
                           (redux/juxt ((map yfn) (last-n 2))
                                       (stats/simple-linear-regression xfn yfn)))
                         (fn [[[previous current] [offset slope]]]
                           {:last-value     current
                            :previous-value previous
                            :last-change    (change current previous)
                            :slope          slope
                            :offset         offset
                            :col            (:name number-col)}))))))
>>>>>>> d51a12b5

(defn- datetime-truncated-to-year?
  "This is hackish as hell, but we change datetimes with year granularity to strings upstream and
   this is the only way to recover the information they were once datetimes."
  [{:keys [base_type unit fingerprint] :as field}]
  (and (= base_type :type/Text)
       (contains? field :unit)
       (nil? unit)
       (or (nil? (:type fingerprint))
           (-> fingerprint :type :type/DateTime))))

(defn insights
  "Based on the shape of returned data construct a transducer to statistically analyize data."
  [cols]
  (let [cols-by-type (->> cols
                          (map-indexed (fn [idx col]
                                         (assoc col :position idx)))
                          (group-by (fn [{:keys [base_type unit] :as field}]
                                      (cond
                                        (datetime-truncated-to-year? field)          :datetimes
                                        (metabase.util.date/date-extract-units unit) :numbers
                                        (field/unix-timestamp? field)                :datetimes
                                        (isa? base_type :type/Number)                :numbers
                                        (isa? base_type :type/DateTime)              :datetimes
                                        :else                                        :others))))]
    (cond
      (timeseries? cols-by-type) (timeseries-insight cols-by-type)
      :else                      (f/constant-fingerprinter nil))))<|MERGE_RESOLUTION|>--- conflicted
+++ resolved
@@ -35,32 +35,6 @@
 
 (defn- timeseries-insight
   [{:keys [numbers datetimes]}]
-<<<<<<< HEAD
-  (redux/post-complete
-   (let [datetime   (first datetimes)
-         x-position (:position datetime)
-         y-position (-> numbers first :position)
-         xfn        (if (or (-> datetime :base_type (isa? :type/DateTime))
-                            (field/unix-timestamp? datetime))
-                      #(some-> %
-                               (nth x-position)
-                               ;; at this point in the pipeline, dates are still stings
-                               f/->date
-                               (.getTime))
-                      ;; unit=year workaround. While the field is in this case marked as :type/Text,
-                      ;; at this stage in the pipeline the value is still an int, so we can use it
-                      ;; directly.
-                      #(nth % x-position))
-         yfn        #(nth % y-position)]
-     (redux/juxt ((map yfn) (last-n 2))
-                 (stats/simple-linear-regression xfn yfn)))
-   (fn [[[previous current] [offset slope]]]
-     {:last-value     current
-      :previous-value previous
-      :last-change    (change current previous)
-      :slope          slope
-      :offset         offset})))
-=======
   (let [x-position (-> datetimes first :position)
         xfn        (if (-> datetimes first :base_type (isa? :type/DateTime))
                      #(some-> %
@@ -85,7 +59,6 @@
                             :slope          slope
                             :offset         offset
                             :col            (:name number-col)}))))))
->>>>>>> d51a12b5
 
 (defn- datetime-truncated-to-year?
   "This is hackish as hell, but we change datetimes with year granularity to strings upstream and
