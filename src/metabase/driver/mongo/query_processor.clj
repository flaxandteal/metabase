--- conflicted
+++ resolved
@@ -3,7 +3,6 @@
   https://docs.mongodb.com/manual/reference/operator/aggregation-pipeline/ for more details."
   (:require [cheshire.core :as json]
             [clojure
-             [data :as data]
              [set :as set]
              [string :as str]
              [walk :as walk]]
@@ -621,25 +620,11 @@
   wrong here and the query we generated is off."
   [columns results]
   (when (seq results)
-<<<<<<< HEAD
-    (let [expected-cols columns
-          actual-cols   (keys (first results))]
-      (let [expected-cols-set (set expected-cols)
-            actual-cols-set   (set actual-cols)]
-        (when-let [[expected-only actual-only _] (and (not= expected-cols-set actual-cols-set)
-                                                      (data/diff expected-cols-set actual-cols-set))]
-          (throw (Exception. (str (tru "Error: mismatched columns in results!")
-                                  " "
-                                  (tru "The following were expected but not found {0}." expected-only)
-                                  " "
-                                  (tru "The following were found but were not expected {0}." actual-only)))))))))
-=======
     (let [expected-cols   (set columns)
           actual-cols     (set (keys (first results)))
           not-in-expected (set/difference actual-cols expected-cols)]
       (when (seq not-in-expected)
         (throw (Exception. (str (tru "Unexpected columns in results: {0}" (sort not-in-expected)))))))))
->>>>>>> 490b1f55
 
 (defn execute-query
   "Process and run a native MongoDB query."
