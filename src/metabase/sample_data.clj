(ns metabase.sample-data
  (:require [clojure.java.io :as io]
            [clojure.string :as str]
            [clojure.tools.logging :as log]
            [metabase.models.database :refer [Database]]
            [metabase.sync :as sync]
            [metabase.util.i18n :refer [trs]]
<<<<<<< HEAD
            [toucan.db :as db])
  (:import java.net.URL))

(def ^:private ^String sample-dataset-name     "Sample Dataset")
(def ^:private ^String sample-dataset-filename "sample-dataset.db.mv.db")

(defn- jdbc-connection-file-url [^URL file-url]
  (-> (.getPath file-url)
      ;; to connect to an H2 DB inside a JAR just replace file: with zip: (this doesn't do anything when
      ;; running from `lein`, which has no `file:` prefix)
      (str/replace #"^file:" "zip:")
      ;; strip the .mv.db suffix from the path
      (str/replace #"\.mv\.db$" "")
      ;; for some reason the path can get URL-encoded and replace spaces with `%20`; this breaks things so
      ;; switch them back to spaces
      (str/replace #"%20" " ")))

(defn- db-details []
  (let [resource (or (io/resource sample-dataset-filename)
                     (throw (Exception. (str (trs "Can''t load sample dataset: the DB file ''{0}'' can't be found."
                                                  sample-dataset-filename)))))]
    {:db       (jdbc-connection-file-url resource)
     ;; specify the GUEST user account created for the DB
     :USER     "GUEST"
     :PASSWORD "guest"}))
=======
            [toucan.db :as db]))

(def ^:private ^String sample-dataset-name     "Sample Dataset")
(def ^:private ^String sample-dataset-filename "sample-dataset.db.mv.db")

(defn- db-details []
  (let [resource (io/resource sample-dataset-filename)]
    (when-not resource
      (throw (Exception. (str (trs "Sample dataset DB file ''{0}'' cannot be found."
                                   sample-dataset-filename)))))
    {:db (-> (.getPath resource)
             (str/replace #"^file:" "zip:") ; to connect to an H2 DB inside a JAR just replace file: with zip: (this doesn't do anything when running from `lein`, which has no `file:` prefix)
             (str/replace #"\.mv\.db$" "")  ; strip the .mv.db suffix from the path
             (str/replace #"%20" " ") ; for some reason the path can get URL-encoded and replace spaces with `%20`; this breaks things so switch them back to spaces
             (str ";USER=GUEST;PASSWORD=guest"))})) ; specify the GUEST user account created for the DB
>>>>>>> 103a8530

(defn add-sample-dataset!
  "Add the sample dataset as a Metabase DB if it doesn't already exist."
  []
  (when-not (db/exists? Database :is_sample true)
    (try
      (log/info (trs "Loading sample dataset..."))
      (sync/sync-database! (db/insert! Database
                             :name      sample-dataset-name
                             :details   (db-details)
                             :engine    :h2
                             :is_sample true))
      (catch Throwable e
        (log/error e (trs "Failed to load sample dataset"))))))

(defn update-sample-dataset-if-needed!
  "Update the path to the sample dataset DB if it exists in case the JAR has moved."
  []
  (when-let [db (Database :is_sample true)]
    (db/update! Database (:id db)
      :details (db-details))))<|MERGE_RESOLUTION|>--- conflicted
+++ resolved
@@ -5,33 +5,6 @@
             [metabase.models.database :refer [Database]]
             [metabase.sync :as sync]
             [metabase.util.i18n :refer [trs]]
-<<<<<<< HEAD
-            [toucan.db :as db])
-  (:import java.net.URL))
-
-(def ^:private ^String sample-dataset-name     "Sample Dataset")
-(def ^:private ^String sample-dataset-filename "sample-dataset.db.mv.db")
-
-(defn- jdbc-connection-file-url [^URL file-url]
-  (-> (.getPath file-url)
-      ;; to connect to an H2 DB inside a JAR just replace file: with zip: (this doesn't do anything when
-      ;; running from `lein`, which has no `file:` prefix)
-      (str/replace #"^file:" "zip:")
-      ;; strip the .mv.db suffix from the path
-      (str/replace #"\.mv\.db$" "")
-      ;; for some reason the path can get URL-encoded and replace spaces with `%20`; this breaks things so
-      ;; switch them back to spaces
-      (str/replace #"%20" " ")))
-
-(defn- db-details []
-  (let [resource (or (io/resource sample-dataset-filename)
-                     (throw (Exception. (str (trs "Can''t load sample dataset: the DB file ''{0}'' can't be found."
-                                                  sample-dataset-filename)))))]
-    {:db       (jdbc-connection-file-url resource)
-     ;; specify the GUEST user account created for the DB
-     :USER     "GUEST"
-     :PASSWORD "guest"}))
-=======
             [toucan.db :as db]))
 
 (def ^:private ^String sample-dataset-name     "Sample Dataset")
@@ -47,7 +20,6 @@
              (str/replace #"\.mv\.db$" "")  ; strip the .mv.db suffix from the path
              (str/replace #"%20" " ") ; for some reason the path can get URL-encoded and replace spaces with `%20`; this breaks things so switch them back to spaces
              (str ";USER=GUEST;PASSWORD=guest"))})) ; specify the GUEST user account created for the DB
->>>>>>> 103a8530
 
 (defn add-sample-dataset!
   "Add the sample dataset as a Metabase DB if it doesn't already exist."
