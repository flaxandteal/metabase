<div class="wrapper">
    <section>
        <h2 class="PageTitle">Organization</h2>
    </section>

<<<<<<< HEAD
    <section class="Grid Grid--gutters Grid--full">
        <!-- form -->
        <div class="Grid-cell">
            <form class="Form-new bordered rounded shadowed" name="form" novalidate>
=======
    <section class="Grid Grid--1of2">
        <div class="Grid-cell p4 bordered rounded shadowed">
            <form name="form" novalidate>
>>>>>>> f25ce79b
                <div class="FormError" ng-show="form.$error.message">{{form.$error.message}}</div>

                <div class="Form-field" ng-class="{'Form--fieldError': form.slug.$error.message !== undefined}">
                    <mb-form-label form="form" display-name="Slug" field-name="slug"></mb-form-label>
                    <input class="Form-input Form-offset full" name="slug" ng-model="currentOrg.slug" ng-disabled="true" />
                </div>

                <div class="Form-field" ng-class="{'Form--fieldError': form.name.$error.message !== undefined}">
                    <mb-form-label form="form" display-name="Name" field-name="name"></mb-form-label>
                    <input class="Form-input Form-offset full" name="name" ng-model="currentOrg.name" placeholder="What is the name of your organization?"/>
                    <span class="Form-charm"></span>
                </div>

                <div class="Form-field" ng-class="{'Form--fieldError': form.description.$error.message !== undefined}">
                    <mb-form-label form="form" display-name="Description" field-name="description"></mb-form-label>
                    <input class="Form-input Form-offset full" name="description" ng-model="currentOrg.description" placeholder="What else should people know about this org?"/>
                    <span class="Form-charm"></span>
                </div>

                <div class="Form-field" ng-class="{'Form--fieldError': form.logo_url.$error.message !== undefined}">
                    <mb-form-label form="form" display-name="Logo url" field-name="logo_url"></mb-form-label>
                    <input class="Form-input Form-offset full" name="logo_url" ng-model="currentOrg.logo_url" placeholder="Link to an image of your logo"/>
                    <span class="Form-charm"></span>
                </div>

                <button class="Button" ng-class="{'Button--primary': form.$valid}" ng-click="save(currentOrg)" ng-disabled="!form.$valid">
                    Save
                </button>
            </form>
        </div>
    </section>
</div><|MERGE_RESOLUTION|>--- conflicted
+++ resolved
@@ -3,16 +3,10 @@
         <h2 class="PageTitle">Organization</h2>
     </section>
 
-<<<<<<< HEAD
     <section class="Grid Grid--gutters Grid--full">
         <!-- form -->
         <div class="Grid-cell">
             <form class="Form-new bordered rounded shadowed" name="form" novalidate>
-=======
-    <section class="Grid Grid--1of2">
-        <div class="Grid-cell p4 bordered rounded shadowed">
-            <form name="form" novalidate>
->>>>>>> f25ce79b
                 <div class="FormError" ng-show="form.$error.message">{{form.$error.message}}</div>
 
                 <div class="Form-field" ng-class="{'Form--fieldError': form.slug.$error.message !== undefined}">
